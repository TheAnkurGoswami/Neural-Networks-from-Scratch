--- conflicted
+++ resolved
@@ -27,14 +27,9 @@
     batch_size = 3
     np.random.seed(100)
 
-<<<<<<< HEAD
-    x = np.random.randint(low=0, high=10, size=(batch_size, 5))
-    y = np.random.randint(low=0, high=10, size=(batch_size, 1))
-=======
     # Generate random input and output data
     x = np.random.randint(low=0, high=10, size=(1, 5)).astype(np.float32)
     y = np.random.randint(low=0, high=10, size=(1, 1)).astype(np.float32)
->>>>>>> 9e83532f
 
     # Initialize a single dense layer neural network
     dense = Dense(in_features=x.shape[1], out_features=1)
@@ -85,16 +80,9 @@
         loss_torch_fn.backward()
         optimizer_torch.step()
 
-<<<<<<< HEAD
-        assert check_closeness(dense._weights, w_tf)
-        assert check_closeness(
-            dense._weights, w_torch.detach().numpy())
-        print(dense._bias, b_tf)
-=======
         # Check if the weights, biases, and costs are close across frameworks
         assert check_closeness(dense._weights, w_tf)
         assert check_closeness(dense._weights, w_torch.detach().numpy())
->>>>>>> 9e83532f
         assert check_closeness(dense._bias, b_tf)
         assert check_closeness(dense._bias, b_torch.detach().numpy())
         assert check_closeness(cost_nn, cost_tf)
@@ -109,14 +97,9 @@
     batch_size = 3
     np.random.seed(100)
 
-<<<<<<< HEAD
-    x = np.random.randint(low=0, high=10, size=(batch_size, 5))
-    y = np.random.randint(low=0, high=10, size=(batch_size, 1))
-=======
     # Generate random input and output data
     x = np.random.randint(low=0, high=10, size=(1, 5))
     y = np.random.randint(low=0, high=10, size=(1, 1))
->>>>>>> 9e83532f
 
     # Define the architecture of the neural network
     layers = [x.shape[1]] + hidden_layers_size + [1]
@@ -208,15 +191,11 @@
         for idx in range(n_layers):
             print(dense_layers[idx]._weights, np.array(tf_weights_list[idx]))
             assert check_closeness(
-<<<<<<< HEAD
-                dense_layers[idx]._weights, np.array(tf_weights_list[idx]))
-=======
                 dense_layers[idx]._weights, tf_weights_list[idx]
             ), (
                 f"Epoch: {epoch}, Layer: {idx + 1} - "
                 f"{get_weight_template('tf')}"
             )
->>>>>>> 9e83532f
             assert check_closeness(
                 dense_layers[idx]._weights,
                 torch_weights_list[idx].detach().numpy(),
@@ -226,14 +205,6 @@
             )
 
             assert check_closeness(
-<<<<<<< HEAD
-                dense_layers[idx]._bias, np.array(tf_biases_list[idx]))
-            assert check_closeness(
-                dense_layers[idx]._bias,
-                torch_biases_list[idx].detach().numpy())
-        assert check_closeness(cost_nn, cost_tf)
-        assert check_closeness(cost_nn, loss_torch_fn.detach().numpy())
-=======
                 dense_layers[idx]._bias, tf_biases_list[idx]
             ), f"Epoch: {epoch}, Layer: {idx + 1} - {get_bias_template('tf')}"
             assert check_closeness(
@@ -245,5 +216,4 @@
         ), f"Epoch: {epoch}, Layer: {idx + 1} - {get_loss_template('tf')}"
         assert check_closeness(
             cost_nn, loss_torch_fn.item()
-        ), f"Epoch: {epoch}, Layer: {idx + 1} - {get_loss_template('pt')}"
->>>>>>> 9e83532f
+        ), f"Epoch: {epoch}, Layer: {idx + 1} - {get_loss_template('pt')}"