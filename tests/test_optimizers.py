from typing import Any, Dict, List

import numpy as np
import pytest
import tensorflow as tf
import torch

from neural_networks.losses import RMSELoss
from neural_networks.nn import Dense
from neural_networks.optimizers import get_optimizer
from tests.templates import (
    get_bias_template,
    get_loss_template,
    get_weight_template,
)
from utils import check_closeness

# Mapping of optimizer strings to TensorFlow optimizers
TF_OPTIM_MAP = {
    "sgd": tf.keras.optimizers.SGD,
    "rmsprop": tf.keras.optimizers.RMSprop,
    "adam": tf.keras.optimizers.Adam,
}

# Mapping of optimizer strings to PyTorch optimizers
TORCH_OPTIM_MAP = {
    "sgd": torch.optim.SGD,
    "rmsprop": torch.optim.RMSprop,
    "adam": torch.optim.Adam,
}

# Set print options for better readability
# torch.set_printoptions(precision=8)
# np.set_printoptions(precision=8)
# tf.keras.backend.set_floatx("float32")


@pytest.mark.parametrize(
    "optimizer_str, kwargs",
    [
        ("sgd", {"learning_rate": 0.001, "momentum": 0.9}),
        ("rmsprop", {"learning_rate": 0.001, "rho": 0.9, "epsilon": 1e-07}),
        (
            "adam",
            {
                "learning_rate": 0.001,
                "beta_1": 0.9,
                "beta_2": 0.999,
                "epsilon": 1e-07,
            },
        ),
    ],
)
def test_optimizer(optimizer_str: str, kwargs: Dict[str, Any]) -> None:
    """
    Test the optimizer implementation against TensorFlow and PyTorch
    optimizers.

    Args:
        optimizer_str (str): The optimizer name.
        kwargs (Dict[str, Any]): The optimizer parameters.
    """
    epochs = 10
    np.random.seed(65)

    # Generate random input and output data
    x = np.random.randint(low=0, high=10, size=(1, 5))
    y = np.random.randint(low=0, high=10, size=(1, 1))

    hidden_layers_size = [3, 12, 7]
    layers = [x.shape[1]] + hidden_layers_size + [1]
    n_layers = len(layers) - 1
    dense_layers: List[Dense] = []
    tf_weights_list = []
    tf_biases_list = []
    torch_weights_list = []
    torch_biases_list = []

    # Initialize custom optimizer
    optimizer = get_optimizer(optimizer_str)(**kwargs)

    # Initialize layers and weights for custom, TensorFlow, and PyTorch
    # implementations
    for idx in range(n_layers):
        dense = Dense(in_features=layers[idx], out_features=layers[idx + 1])
        w = dense._weights.copy()
        b = dense._bias.copy()
        dense_layers.append(dense)

        w_tf = tf.Variable(w.astype(np.float32))
        b_tf = tf.Variable(b.astype(np.float32))
        tf_weights_list.append(w_tf)
        tf_biases_list.append(b_tf)

        w_torch = torch.tensor(w, requires_grad=True, dtype=torch.float32)
        b_torch = torch.tensor(b, requires_grad=True)
        torch_weights_list.append(w_torch)
        torch_biases_list.append(b_torch)

    # Convert input and output data to TensorFlow and PyTorch tensors
    x_tf = tf.constant(x.astype(np.float32))
    y_tf = tf.constant(y.astype(np.float32))
    x_torch = torch.tensor(x.astype(np.float32), requires_grad=True)
    y_torch = torch.tensor(y.astype(np.float32))

    # Initialize loss function and optimizers for TensorFlow and PyTorch
    loss = RMSELoss()
    optimizer_tf = TF_OPTIM_MAP[optimizer_str](**kwargs)
    new_kwargs = kwargs.copy()
    torch_tf_map = {"learning_rate": "lr", "epsilon": "eps", "rho": "alpha"}
    new_kwargs = {}
    for key in kwargs:
        try:
            new_kwargs[torch_tf_map[key]] = kwargs[key]
        except KeyError:
            if key not in {"beta_1", "beta_2"}:
                new_kwargs[key] = kwargs[key]
    if "beta_1" in kwargs.keys() and "beta_2" in kwargs.keys():
        new_kwargs["betas"] = (kwargs["beta_1"], kwargs["beta_2"])

    optimizer_torch = TORCH_OPTIM_MAP[optimizer_str](
        params=[*torch_weights_list, *torch_biases_list], **new_kwargs
    )

    # Training loop
    for epoch in range(epochs):
        # Custom neural network
        feed_in = x
        for idx in range(n_layers):
            output = dense_layers[idx].forward(inputs=feed_in)
            feed_in = output
        cost_nn = loss.forward(y_pred=output, y_true=y)
        dL = loss.backprop()
        derivative = dL
        optimizer.set_cur_epoch(epoch + 1)
        for idx in range(n_layers - 1, -1, -1):
            derivative = dense_layers[idx].backprop(
                derivative, optimizer=optimizer
            )

        # TensorFlow neural network
        feed_in = x_tf
        with tf.GradientTape() as tape:
            for idx in range(n_layers):
                output = (
                    tf.matmul(feed_in, tf_weights_list[idx])
                    + tf_biases_list[idx]
                )
                feed_in = output
            loss_fn = tf.keras.losses.MeanSquaredError()
            cost_tf = tf.sqrt(loss_fn(output, y_tf))
        trainable_variables = [*tf_weights_list, *tf_biases_list]
        grads = tape.gradient(cost_tf, trainable_variables)
        optimizer_tf.apply_gradients(zip(grads, trainable_variables))

        # PyTorch neural network
        feed_in_torch = x_torch
        for idx in range(n_layers):
            optimizer_torch.zero_grad()
            output_torch = (
                torch.matmul(feed_in_torch, torch_weights_list[idx])
                + torch_biases_list[idx]
            )
            feed_in_torch = output_torch
        loss_torch = torch.nn.MSELoss()
        loss_torch_fn = torch.sqrt(loss_torch(output_torch, y_torch))
        loss_torch_fn.backward()
        optimizer_torch.step()

        # Check closeness of weights, biases, and loss between implementations
        for idx in range(n_layers):
            assert check_closeness(
<<<<<<< HEAD
                dense_layers[idx]._weights,
                np.array(tf_weights_list[idx]),
                double_check=True)
=======
                dense_layers[idx]._weights, tf_weights_list[idx]
            ), (
                f"Epoch: {epoch}, Layer: {idx + 1} - "
                f"{get_weight_template('tf')}"
            )
>>>>>>> 9e83532f
            assert check_closeness(
                dense_layers[idx]._weights,
                torch_weights_list[idx].detach().numpy(),
            ), (
                f"Epoch: {epoch}, Layer: {idx + 1} - "
                f"{get_weight_template('pt')}"
            )

            assert check_closeness(
<<<<<<< HEAD
                dense_layers[idx]._bias,
                np.array(tf_biases_list[idx]),
                double_check=True)
            assert check_closeness(
                dense_layers[idx]._bias,
                torch_biases_list[idx].detach().numpy(),
                double_check=True)
        assert check_closeness(cost_nn, cost_tf)
        assert check_closeness(cost_nn, loss_torch_fn.detach().numpy())
=======
                dense_layers[idx]._bias, tf_biases_list[idx]
            ), f"Epoch: {epoch}, Layer: {idx + 1} - {get_bias_template('tf')}"
            assert check_closeness(
                dense_layers[idx]._bias,
                torch_biases_list[idx].detach().numpy(),
            ), f"Epoch: {epoch}, Layer: {idx + 1} - {get_bias_template('pt')}"
        assert check_closeness(
            cost_nn, cost_tf
        ), f"Epoch: {epoch}, Layer: {idx + 1} - {get_loss_template('tf')}"
        assert check_closeness(
            cost_nn, loss_torch_fn.item()
        ), f"Epoch: {epoch}, Layer: {idx + 1} - {get_loss_template('pt')}"
>>>>>>> 9e83532f
<|MERGE_RESOLUTION|>--- conflicted
+++ resolved
@@ -170,17 +170,11 @@
         # Check closeness of weights, biases, and loss between implementations
         for idx in range(n_layers):
             assert check_closeness(
-<<<<<<< HEAD
-                dense_layers[idx]._weights,
-                np.array(tf_weights_list[idx]),
-                double_check=True)
-=======
                 dense_layers[idx]._weights, tf_weights_list[idx]
             ), (
                 f"Epoch: {epoch}, Layer: {idx + 1} - "
                 f"{get_weight_template('tf')}"
             )
->>>>>>> 9e83532f
             assert check_closeness(
                 dense_layers[idx]._weights,
                 torch_weights_list[idx].detach().numpy(),
@@ -190,17 +184,6 @@
             )
 
             assert check_closeness(
-<<<<<<< HEAD
-                dense_layers[idx]._bias,
-                np.array(tf_biases_list[idx]),
-                double_check=True)
-            assert check_closeness(
-                dense_layers[idx]._bias,
-                torch_biases_list[idx].detach().numpy(),
-                double_check=True)
-        assert check_closeness(cost_nn, cost_tf)
-        assert check_closeness(cost_nn, loss_torch_fn.detach().numpy())
-=======
                 dense_layers[idx]._bias, tf_biases_list[idx]
             ), f"Epoch: {epoch}, Layer: {idx + 1} - {get_bias_template('tf')}"
             assert check_closeness(
@@ -212,5 +195,4 @@
         ), f"Epoch: {epoch}, Layer: {idx + 1} - {get_loss_template('tf')}"
         assert check_closeness(
             cost_nn, loss_torch_fn.item()
-        ), f"Epoch: {epoch}, Layer: {idx + 1} - {get_loss_template('pt')}"
->>>>>>> 9e83532f
+        ), f"Epoch: {epoch}, Layer: {idx + 1} - {get_loss_template('pt')}"