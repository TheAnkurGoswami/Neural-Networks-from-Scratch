from typing import Optional, Union

import numpy as np
import torch as pt

<<<<<<< HEAD
from neural_networks.backend import ARRAY_TYPE, get_backend

=======
backend_module = "pt"
backend = np if backend_module == "np" else pt
ARRAY_TYPE = Union[np.ndarray, pt.Tensor]
NUMERIC_TYPE = Union[float, int, np.number, pt.Tensor]
>>>>>>> 6c060a01

class Loss:
    def forward(self, y_pred: ARRAY_TYPE, y_true: ARRAY_TYPE) -> NUMERIC_TYPE:
        """
        Computes the forward pass of the loss function.

        Args:
            y_pred (ARRAY_TYPE): Predicted values.
            y_true (ARRAY_TYPE): True values.

        Returns:
            float: Computed loss.
        """
        raise NotImplementedError()

    def backprop(self) -> ARRAY_TYPE:
        """
        Computes the backward pass of the loss function.

        Returns:
            ARRAY_TYPE: Gradient of the loss with respect to the predictions.
        """
        raise NotImplementedError()


class MSELoss(Loss):
    def __init__(self) -> None:
        """
        Initializes the MSELoss class.
        """
        self._y_true: Optional[ARRAY_TYPE] = None
        self._y_pred: Optional[ARRAY_TYPE] = None

    def forward(self, y_pred: ARRAY_TYPE, y_true: ARRAY_TYPE) -> NUMERIC_TYPE:
        """
        Computes the Mean Squared Error (MSE) loss.
        Formula for MSE loss: (1/n) * Σ(y_pred - y_true)^2

        Args:
            y_pred (ARRAY_TYPE): Predicted values.
            y_true (ARRAY_TYPE): True values.

        Returns:
            ARRAY_TYPE: Computed MSE loss.
        """
        backend, backend_module = get_backend()
        if backend_module == "pt":
            y_true = pt.tensor(y_true, dtype=pt.float32)
            self._size = y_true.numel()
        elif backend_module == "np":
            y_true = np.array(y_true, dtype=np.float32)
            self._size = y_true.size
        self._y_true = y_true
        self._y_pred = y_pred
        return backend.mean((y_pred - y_true) ** 2)

    def backprop(self) -> ARRAY_TYPE:
        """
        Computes the gradient of the MSE loss with respect to the predictions.

        The gradient is computed as:
        ∂L/∂y_pred = (2 / n) * (y_pred - y_true)

        Returns:
            ARRAY_TYPE: Gradient of the MSE loss.
        """
        assert self._y_pred is not None
        assert self._y_true is not None
        return (2 / self._size) * (self._y_pred - self._y_true)
        """
        Why _size & not use the batch dimension i.e., _y_pred.shape[0]?
        In regression tasks, we often have a single output per sample, so we
        could use the batch dimension to compute the loss.
        However, in cases where we have multiple outputs per sample (e.g., in
        multi-output regression), using the total number of elements (_size)
        ensures that the loss is averaged correctly across all outputs.
        """



class RMSELoss(Loss):
    def __init__(self) -> None:
        """
        Initializes the RMSELoss class.
        """
        self._y_true: Optional[ARRAY_TYPE] = None
        self._y_pred: Optional[ARRAY_TYPE] = None
        self._loss: Optional[ARRAY_TYPE] = None

    def forward(self, y_pred: ARRAY_TYPE, y_true: ARRAY_TYPE) -> NUMERIC_TYPE:
        """
        Computes the Root Mean Squared Error (RMSE) loss.
        Formula for RMSE loss: sqrt((1/n) * Σ(y_pred - y_true)^2)

        Args:
            y_pred (ARRAY_TYPE): Predicted values.
            y_true (ARRAY_TYPE): True values.

        Returns:
            ARRAY_TYPE: Computed RMSE loss.
        """
        backend, backend_module = get_backend()
        if backend_module == "pt":
            if isinstance(y_true, pt.Tensor):
                y_true = y_true.float()
            else:
                y_true = pt.tensor(y_true, dtype=pt.float32)
            self._size = y_true.numel()
        elif backend_module == "np":
            y_true = np.array(y_true, dtype=np.float32)
            self._size = y_true.size
        self._y_true = y_true
        self._y_pred = y_pred
        self._loss = backend.sqrt(backend.mean((y_pred - y_true) ** 2))
        assert self._loss is not None
        return self._loss

    def backprop(self) -> ARRAY_TYPE:
        """
        Computes the gradient of the RMSE loss with respect to the predictions.

        The gradient is computed as:
        ∂L/∂y_pred = (1 / (n * RMSE)) * (y_pred - y_true)

        Returns:
            ARRAY_TYPE: Gradient of the RMSE loss.
        """
        assert self._y_pred is not None
        assert self._y_true is not None
        assert self._loss is not None
        return (self._y_pred - self._y_true) / (
            self._size * self._loss
        )


class CrossEntropyLoss(Loss):
    """
    CrossEntropyLoss computes the cross-entropy loss between predicted
    probabilities and true labels. This loss is commonly used in classification
    tasks.
    """

    def __init__(self) -> None:
        self._y_true: Optional[ARRAY_TYPE] = None
        self._y_pred: Optional[ARRAY_TYPE] = None
        self._loss: Optional[ARRAY_TYPE] = None

    def forward(self, y_pred: ARRAY_TYPE, y_true: ARRAY_TYPE) -> NUMERIC_TYPE:
        """
        Computes the forward pass of the loss function.
        Formula for CrossEntropy loss: -Σ(y_true * log(y_pred))

        Args:
            y_pred (ARRAY_TYPE): Predicted probabilities, a 2D tensor where
                each row corresponds to the predicted probabilities for a
                single sample.
            y_true (ARRAY_TYPE): True labels, a 2D tensor where each row
                corresponds to the one-hot encoded true labels for a single
                sample.
        Returns:
            ARRAY_TYPE: The computed loss value.
        Notes:
            - Clips the predicted probabilities to avoid numerical instability
                when taking the logarithm.
        """

        self._y_pred = y_pred
        backend, backend_module = get_backend()
        if backend_module == "pt":
            self._y_true = pt.tensor(y_true, dtype=pt.float32)
        elif backend_module == "np":
            self._y_true = np.array(y_true, dtype=np.float32)
        # Compute loss per sample
        sample_loss = backend.sum(
            self._y_true * backend.log(self._y_pred), dim=1
        )
        self._loss = -backend.mean(sample_loss)  # Average over all samples
        assert self._loss is not None
        return self._loss

    def backprop(self) -> ARRAY_TYPE:
        """
        Performs the backpropagation step for the loss function.
        This method computes the gradient of the loss with respect to the
        predicted values (`_y_pred`).

        The gradient is computed as:
        ∂L/∂y_pred = -y_true / y_pred

        Returns:
            ARRAY_TYPE: The gradient of the loss with respect to `_y_pred`.
        """
        assert self._y_pred is not None
        assert self._y_true is not None
        assert self._loss is not None
        return (-1 / self._y_true.shape[0]) * (self._y_true / self._y_pred)<|MERGE_RESOLUTION|>--- conflicted
+++ resolved
@@ -1,17 +1,10 @@
-from typing import Optional, Union
+from typing import Optional
 
 import numpy as np
 import torch as pt
 
-<<<<<<< HEAD
-from neural_networks.backend import ARRAY_TYPE, get_backend
-
-=======
-backend_module = "pt"
-backend = np if backend_module == "np" else pt
-ARRAY_TYPE = Union[np.ndarray, pt.Tensor]
-NUMERIC_TYPE = Union[float, int, np.number, pt.Tensor]
->>>>>>> 6c060a01
+from neural_networks.backend import ARRAY_TYPE, NUMERIC_TYPE, get_backend
+
 
 class Loss:
     def forward(self, y_pred: ARRAY_TYPE, y_true: ARRAY_TYPE) -> NUMERIC_TYPE:
@@ -89,7 +82,6 @@
         multi-output regression), using the total number of elements (_size)
         ensures that the loss is averaged correctly across all outputs.
         """
-
 
 
 class RMSELoss(Loss):
@@ -142,9 +134,7 @@
         assert self._y_pred is not None
         assert self._y_true is not None
         assert self._loss is not None
-        return (self._y_pred - self._y_true) / (
-            self._size * self._loss
-        )
+        return (self._y_pred - self._y_true) / (self._size * self._loss)
 
 
 class CrossEntropyLoss(Loss):
