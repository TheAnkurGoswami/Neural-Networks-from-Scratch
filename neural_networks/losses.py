from typing import Optional

import numpy as np


class Loss:
<<<<<<< HEAD
    def forward(self, y_pred: np.ndarray, y_true: np.ndarray) -> np.ndarray:
=======
    def forward(self, y_pred: np.ndarray, y_true: np.ndarray) -> float:
        """
        Computes the forward pass of the loss function.

        Args:
            y_pred (np.ndarray): Predicted values.
            y_true (np.ndarray): True values.

        Returns:
            float: Computed loss.
        """
>>>>>>> 9e83532f
        raise NotImplementedError()

    def backprop(self) -> np.ndarray:
        """
        Computes the backward pass of the loss function.

        Returns:
            np.ndarray: Gradient of the loss with respect to the predictions.
        """
        raise NotImplementedError()


class MSELoss(Loss):
    def __init__(self) -> None:
        """
        Initializes the MSELoss class.
        """
        self._y_true: Optional[np.ndarray] = None
        self._y_pred: Optional[np.ndarray] = None

<<<<<<< HEAD
    def forward(self, y_pred: np.ndarray, y_true: np.ndarray) -> np.ndarray:
=======
    def forward(self, y_pred: np.ndarray, y_true: np.ndarray) -> float:
        """
        Computes the Mean Squared Error (MSE) loss.

        Args:
            y_pred (np.ndarray): Predicted values.
            y_true (np.ndarray): True values.

        Returns:
            float: Computed MSE loss.
        """
>>>>>>> 9e83532f
        self._y_true = y_true
        self._y_pred = y_pred
        return np.mean(np.square(y_pred - y_true), keepdims=True)

    def backprop(self) -> np.ndarray:
        """
        Computes the gradient of the MSE loss with respect to the predictions.

        Returns:
            np.ndarray: Gradient of the MSE loss.
        """
        assert self._y_pred is not None
        assert self._y_true is not None
        return (2 / self._y_pred.shape[0]) * (self._y_pred - self._y_true)


class RMSELoss(Loss):
    def __init__(self) -> None:
        """
        Initializes the RMSELoss class.
        """
        self._y_true: Optional[np.ndarray] = None
        self._y_pred: Optional[np.ndarray] = None
        self._loss: Optional[np.ndarray] = None

<<<<<<< HEAD
    def forward(self, y_pred: np.ndarray, y_true: np.ndarray) -> np.ndarray:
=======
    def forward(self, y_pred: np.ndarray, y_true: np.ndarray) -> float:
        """
        Computes the Root Mean Squared Error (RMSE) loss.

        Args:
            y_pred (np.ndarray): Predicted values.
            y_true (np.ndarray): True values.

        Returns:
            float: Computed RMSE loss.
        """
>>>>>>> 9e83532f
        self._y_true = y_true
        self._y_pred = y_pred
        self._loss = np.sqrt(
            np.mean(np.square(y_pred - y_true), keepdims=True))
        assert self._loss is not None
        return self._loss

    def backprop(self) -> np.ndarray:
        """
        Computes the gradient of the RMSE loss with respect to the predictions.

        Returns:
            np.ndarray: Gradient of the RMSE loss.
        """
        assert self._y_pred is not None
        assert self._y_true is not None
        assert self._loss is not None
        return np.divide(
            self._y_pred - self._y_true, self._y_pred.shape[0] * self._loss
        )<|MERGE_RESOLUTION|>--- conflicted
+++ resolved
@@ -4,9 +4,6 @@
 
 
 class Loss:
-<<<<<<< HEAD
-    def forward(self, y_pred: np.ndarray, y_true: np.ndarray) -> np.ndarray:
-=======
     def forward(self, y_pred: np.ndarray, y_true: np.ndarray) -> float:
         """
         Computes the forward pass of the loss function.
@@ -18,7 +15,6 @@
         Returns:
             float: Computed loss.
         """
->>>>>>> 9e83532f
         raise NotImplementedError()
 
     def backprop(self) -> np.ndarray:
@@ -39,9 +35,6 @@
         self._y_true: Optional[np.ndarray] = None
         self._y_pred: Optional[np.ndarray] = None
 
-<<<<<<< HEAD
-    def forward(self, y_pred: np.ndarray, y_true: np.ndarray) -> np.ndarray:
-=======
     def forward(self, y_pred: np.ndarray, y_true: np.ndarray) -> float:
         """
         Computes the Mean Squared Error (MSE) loss.
@@ -53,7 +46,6 @@
         Returns:
             float: Computed MSE loss.
         """
->>>>>>> 9e83532f
         self._y_true = y_true
         self._y_pred = y_pred
         return np.mean(np.square(y_pred - y_true), keepdims=True)
@@ -79,9 +71,6 @@
         self._y_pred: Optional[np.ndarray] = None
         self._loss: Optional[np.ndarray] = None
 
-<<<<<<< HEAD
-    def forward(self, y_pred: np.ndarray, y_true: np.ndarray) -> np.ndarray:
-=======
     def forward(self, y_pred: np.ndarray, y_true: np.ndarray) -> float:
         """
         Computes the Root Mean Squared Error (RMSE) loss.
@@ -93,7 +82,6 @@
         Returns:
             float: Computed RMSE loss.
         """
->>>>>>> 9e83532f
         self._y_true = y_true
         self._y_pred = y_pred
         self._loss = np.sqrt(
