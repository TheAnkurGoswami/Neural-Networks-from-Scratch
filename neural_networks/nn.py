--- conflicted
+++ resolved
@@ -1,4 +1,4 @@
-from typing import Dict, Optional, Tuple, Union
+from typing import Dict, Optional, Tuple
 
 import numpy as np
 import torch as pt
@@ -7,12 +7,6 @@
 from neural_networks.backend import ARRAY_TYPE, get_backend
 from neural_networks.optimizers import Optimizer
 
-<<<<<<< HEAD
-=======
-backend_module = "pt"
-backend = np if backend_module == "np" else pt
-ARRAY_TYPE = Union[np.typing.NDArray, pt.Tensor]
->>>>>>> 6c060a01
 
 class Dense:
     def __init__(
