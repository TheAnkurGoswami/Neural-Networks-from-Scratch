--- conflicted
+++ resolved
@@ -205,17 +205,10 @@
 
 
 class Softmax(Activation):
-<<<<<<< HEAD
-    def __init__(self, dim=1, do_clip=True) -> None:
-        super().__init__()
-        self.do_clip = do_clip
-        if self.do_clip:
-=======
     def __init__(self, dim=1, do_clip: bool = True) -> None:
         super().__init__()
         self.do_clip = do_clip
         if do_clip:
->>>>>>> 970b99cc
             self.clip = Clip(1e-07, 1.0 - 1e-07)
         self.dim = dim
 
